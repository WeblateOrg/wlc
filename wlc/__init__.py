--- conflicted
+++ resolved
@@ -26,7 +26,7 @@
 from requests.adapters import HTTPAdapter
 from requests.packages.urllib3.util.retry import Retry
 
-__version__ = "1.9"
+__version__ = "1.9.1b0"
 
 URL = "https://weblate.org/"
 DEVEL_URL = "https://github.com/WeblateOrg/wlc"
@@ -162,7 +162,6 @@
             # JSON params to handle complex structures
             kwargs = {"json": params}
         try:
-<<<<<<< HEAD
             req = requests.Session()
             retries = Retry(
                 total=self.retries,
@@ -173,9 +172,6 @@
             )
             for protocol in ["http", "https"]:
                 req.mount(f"{protocol}://", HTTPAdapter(max_retries=retries))
-            response = req.request(
-                method, path, headers=headers, verify=verify_ssl, files=files, **kwargs,
-=======
             response = requests.request(
                 method,
                 path,
@@ -183,7 +179,6 @@
                 verify=verify_ssl,
                 files=files,
                 **kwargs,
->>>>>>> 4e1f9b74
             )
             response.raise_for_status()
         except requests.exceptions.RequestException as error:
