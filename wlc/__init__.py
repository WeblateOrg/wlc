--- conflicted
+++ resolved
@@ -214,7 +214,6 @@
         """List languages in the instance."""
         return self.list_factory("languages/", Language)
 
-<<<<<<< HEAD
     def _is_component_monolingual(self, path):
         """ Determines if a component is configured monolinugally"""
         comp = self.get_component(path)
@@ -231,7 +230,7 @@
         path = f"{project}/{component}/{source_language}/units"
         payload = {"key": msgid, "value": msgstr}
         return self._post_factory("translations", path, payload)
-=======
+
     def create_project(
         self, name, slug, website, source_language_name=None, source_language_code=None
     ):
@@ -253,7 +252,6 @@
         """Create a new component for project in the instance."""
 
         return self.post("projects/{}/components/".format(project), **kwargs)
->>>>>>> 7c688704
 
     @staticmethod
     def _should_verify_ssl(path):
